--- conflicted
+++ resolved
@@ -3,12 +3,15 @@
     return (mod && mod.__esModule) ? mod : { "default": mod };
 };
 Object.defineProperty(exports, "__esModule", { value: true });
-<<<<<<< HEAD
 exports.getErrorTypeFromErrorMessage = exports.formatError = exports.parseReceiptExecutionFailure = exports.parseRpcError = exports.ReceiptExecutionFailure = exports.RpcError = void 0;
 const mustache_1 = __importDefault(require("mustache"));
 const rpc_error_schema_json_1 = __importDefault(require("../generated/rpc_error_schema.json"));
 const error_messages_json_1 = __importDefault(require("../res/error_messages.json"));
 const errors_1 = require("./errors");
+const common_index_1 = require("../common-index");
+const mustacheHelpers = {
+    formatNear: () => (n, render) => common_index_1.utils.format.formatNearAmount(render(n))
+};
 class RpcError extends errors_1.TypedError {
     constructor(message, type, transactionHash, errorPath) {
         super(message, type);
@@ -22,39 +25,15 @@
         super(message, type);
         this.errorPath = errorPath;
     }
-=======
-exports.getErrorTypeFromErrorMessage = exports.formatError = exports.parseResultError = exports.parseRpcError = exports.ServerError = void 0;
-const mustache_1 = __importDefault(require("mustache"));
-const rpc_error_schema_json_1 = __importDefault(require("../generated/rpc_error_schema.json"));
-const error_messages_json_1 = __importDefault(require("../res/error_messages.json"));
-const common_index_1 = require("../common-index");
-const errors_1 = require("../utils/errors");
-const mustacheHelpers = {
-    formatNear: () => (n, render) => common_index_1.utils.format.formatNearAmount(render(n))
-};
-class ServerError extends errors_1.TypedError {
-}
-exports.ServerError = ServerError;
-class ServerTransactionError extends ServerError {
->>>>>>> ee975a1e
 }
 exports.ReceiptExecutionFailure = ReceiptExecutionFailure;
 function parseRpcError(errorObj) {
-<<<<<<< HEAD
     const additionalData = {};
     const errorType = walkSubtype(errorObj, rpc_error_schema_json_1.default.schema, additionalData, '');
     const rpcError = new RpcError(formatError(errorType, additionalData), errorType, undefined, //TODO: should it be here? (transaction hash)
     errorObj);
     Object.assign(rpcError, additionalData);
     return rpcError;
-=======
-    const result = {};
-    const errorClassName = walkSubtype(errorObj, rpc_error_schema_json_1.default.schema, result, '');
-    // NOTE: This assumes that all errors extend TypedError
-    const error = new ServerError(formatError(errorClassName, result), errorClassName);
-    Object.assign(error, result);
-    return error;
->>>>>>> ee975a1e
 }
 exports.parseRpcError = parseRpcError;
 function parseReceiptExecutionFailure(result) {
@@ -65,20 +44,13 @@
     receiptExecutionFailure.transaction_outcome = result.transaction_outcome;
     return receiptExecutionFailure;
 }
-<<<<<<< HEAD
 exports.parseReceiptExecutionFailure = parseReceiptExecutionFailure;
 function formatError(errorType, errorData) {
     if (typeof error_messages_json_1.default[errorType] === 'string') {
-        return mustache_1.default.render(error_messages_json_1.default[errorType], errorData);
-=======
-exports.parseResultError = parseResultError;
-function formatError(errorClassName, errorData) {
-    if (typeof error_messages_json_1.default[errorClassName] === 'string') {
-        return mustache_1.default.render(error_messages_json_1.default[errorClassName], {
+        return mustache_1.default.render(error_messages_json_1.default[errorType], {
             ...errorData,
             ...mustacheHelpers
         });
->>>>>>> ee975a1e
     }
     return JSON.stringify(errorData);
 }

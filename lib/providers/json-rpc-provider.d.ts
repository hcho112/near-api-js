import { Provider, FinalExecutionOutcome, NodeStatusResult, BlockId, BlockReference, BlockResult, ChunkId, ChunkResult, EpochValidatorInfo, NearProtocolConfig, LightClientProof, LightClientProofRequest, GasPrice, QueryResponseKind } from './provider';
import { ConnectionInfo } from '../utils/web';
import { TypedError } from '../utils/errors';
import { ServerError, ServerErrorContext, ServerTransactionError } from '../utils/rpc_errors';
import { SignedTransaction } from '../transaction';
<<<<<<< HEAD
export { TypedError, ServerError, ServerErrorContext, ServerTransactionError, };
=======
/** @hidden */
export { TypedError, ErrorContext };
/**
 * Client class to interact with the NEAR RPC API.
 * @see {@link https://github.com/near/nearcore/tree/master/chain/jsonrpc}
 */
>>>>>>> 71920e06
export declare class JsonRpcProvider extends Provider {
    /** @hidden */
    readonly connection: ConnectionInfo;
    /**
     * @param url RPC API endpoint URL
     */
    constructor(url?: string);
    /**
     * Gets the RPC's status
     * @see {@link https://docs.near.org/docs/develop/front-end/rpc#general-validator-status}
     */
    status(): Promise<NodeStatusResult>;
    /**
     * Sends a signed transaction to the RPC
     * @see {@link https://docs.near.org/docs/develop/front-end/rpc#send-transaction-await}
     *
     * @param signedTransaction The signed transaction being sent
     */
    sendTransaction(signedTransaction: SignedTransaction): Promise<FinalExecutionOutcome>;
    /**
     * Gets a transaction's status from the RPC
     * @see {@link https://docs.near.org/docs/develop/front-end/rpc#transaction-status}
     *
     * @param txHash The hash of the transaction
     * @param accountId The NEAR account that signed the transaction
     */
    txStatus(txHash: Uint8Array, accountId: string): Promise<FinalExecutionOutcome>;
    /**
     * Query the RPC by passing an {@link RpcQueryRequest}
     * @see {@link https://docs.near.org/docs/develop/front-end/rpc#accounts--contracts}
     *
     * @typeParam T the shape of the returned query response
     */
    query<T extends QueryResponseKind>(...args: any[]): Promise<T>;
    /**
     * Query for block info from the RPC
     * @see {@link https://docs.near.org/docs/interaction/rpc#block}
     *
     * @param blockQuery {@link BlockReference} (passing a {@link BlockId} is deprecated)
     */
    block(blockQuery: BlockId | BlockReference): Promise<BlockResult>;
    /**
     * Queries for details about a specific chunk appending details of receipts and transactions to the same chunk data provided by a block
     * @see {@link https://docs.near.org/docs/interaction/rpc#chunk}
     *
     * @param chunkId Hash of a chunk ID or shard ID
     */
    chunk(chunkId: ChunkId): Promise<ChunkResult>;
    /**
     * Query validators of the epoch defined by the given block id.
     * @see {@link https://docs.near.org/docs/develop/front-end/rpc#detailed-validator-status}
     *
     * @param blockId Block hash or height, or null for latest.
     */
    validators(blockId: BlockId | null): Promise<EpochValidatorInfo>;
    /**
     * @deprecated
     * Gets the genesis config from RPC
     * @see {@link https://docs.near.org/docs/develop/front-end/rpc#genesis-config}
     */
    experimental_genesisConfig(): Promise<NearProtocolConfig>;
    /**
     * Gets the protocol config at a block from RPC
     * @see {@link }
     *
     * @param blockReference specifies the block to get the protocol config for
     */
    experimental_protocolConfig(blockReference: BlockReference): Promise<NearProtocolConfig>;
    /**
     * @deprecated Use {@link lightClientProof} instead
     */
    experimental_lightClientProof(request: LightClientProofRequest): Promise<LightClientProof>;
    /**
     * Gets a light client execution proof for verifying execution outcomes
     * @see {@link https://github.com/nearprotocol/NEPs/blob/master/specs/ChainSpec/LightClient.md#light-client-proof}
     */
    lightClientProof(request: LightClientProofRequest): Promise<LightClientProof>;
    /**
     * Returns gas price for a specific block_height or block_hash.
     * @see {@link https://docs.near.org/docs/develop/front-end/rpc#gas-price}
     *
     * @param blockId Block hash or height, or null for latest.
     */
    gasPrice(blockId: BlockId | null): Promise<GasPrice>;
    /**
     * Directly call the RPC specifying the method and params
     *
     * @param method RPC method
     * @param params Parameters to the method
     */
    sendJsonRpc<T>(method: string, params: object): Promise<T>;
}<|MERGE_RESOLUTION|>--- conflicted
+++ resolved
@@ -3,16 +3,12 @@
 import { TypedError } from '../utils/errors';
 import { ServerError, ServerErrorContext, ServerTransactionError } from '../utils/rpc_errors';
 import { SignedTransaction } from '../transaction';
-<<<<<<< HEAD
+/** @hidden */
 export { TypedError, ServerError, ServerErrorContext, ServerTransactionError, };
-=======
-/** @hidden */
-export { TypedError, ErrorContext };
 /**
  * Client class to interact with the NEAR RPC API.
  * @see {@link https://github.com/near/nearcore/tree/master/chain/jsonrpc}
  */
->>>>>>> 71920e06
 export declare class JsonRpcProvider extends Provider {
     /** @hidden */
     readonly connection: ConnectionInfo;

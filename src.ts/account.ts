--- conflicted
+++ resolved
@@ -40,11 +40,6 @@
     readonly connection: Connection;
     readonly accountId: string;
     private _state: AccountState;
-<<<<<<< HEAD
-    // TODO: Better hooks for extending vs exposing fields?
-    protected _accessKey: AccessKey;
-=======
->>>>>>> a0bcca7e
 
     private _ready: Promise<void>;
     protected get ready(): Promise<void> {
